--- conflicted
+++ resolved
@@ -6,13 +6,11 @@
 {
     public Board Generate(Map Data)
     {
-<<<<<<< HEAD
-        Board PlayArea = new Board(Data.MapSize);
-=======
+
         int qStart = -Data.MapSize.x / 2;
         int rStart = -Data.MapSize.y / 2;
         Board PlayArea = new Board(Data.MapSize, -qStart, -rStart);
->>>>>>> e7caa61d
+
         for (int x = 0; x < Data.MapSize.x; x++)
         {
             for (int y = 0; y < Data.MapSize.y; y++)
