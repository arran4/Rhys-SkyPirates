--- conflicted
+++ resolved
@@ -42,13 +42,11 @@
         int width = maxQ - minQ + 1;
         int height = maxR - minR + 1;
 
-<<<<<<< HEAD
+
         int qOffset = -minQ;
         int rOffset = -minR;
         Board rotatedBoard = new Board(new Vector2Int(width, height), qOffset, rOffset);
-=======
-        Board rotatedBoard = new Board(new Vector2Int(width, height), -minQ, -minR);
->>>>>>> e7caa61d
+
 
         // Step 3: Instantiate rotated tiles and set them into new board
         for (int i = 0; i < originalTiles.Count; i++)
