--- conflicted
+++ resolved
@@ -33,7 +33,6 @@
 3. Choose your target platform and click **Build**.
 
 ## Testing
-<<<<<<< HEAD
 This project uses Unity's built-in Test Runner. You can run the Edit Mode tests
 from the Unity editor:
 
@@ -44,22 +43,10 @@
 These tests cover parts of the hex range calculation logic and help verify that
 the algorithms work as expected. Running them regularly prevents subtle bugs
 from creeping in as you make changes.
-=======
-This project uses Unity's built‑in **PlayMode** test framework, which allows you
-to run small pieces of game code outside the main scenes. Tests live under
-`Assets/Tests` and can be executed with the Unity Test Runner (`Window > General > Test Runner`)
-or from the command line with `dotnet test`.
 
 Tests are written just like regular C# code using NUnit's `[Test]` attribute.
 Good tests document how a method should behave, guard against regressions and,
 when possible, act as small examples for new contributors. When a bug is found
 it's helpful to first create a failing test that demonstrates the issue – once
 the bug is fixed the failing assertion serves as proof and can be removed or
-updated.
-
-
-More details on the hex coordinate math used by `Map.GetHexPositionFromCoordinate`
-can be found in the XML comments of that method. Those comments include a short
-table of sample results and an ASCII diagram which are mirrored by the
-PlayMode tests under `Assets/Tests/PlayMode`.
->>>>>>> db10c7c5
+updated.