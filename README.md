# SkyPirates

SkyPirates is a Unity project for a tactical, hex-grid based game where you build and command sky ships.

## Project Goals
- Provide a ship building interface so players can design their own sky ships.
- Engage in hex-based tactical battles between ships.
- Allow editing and management of characters and ships between battles.

## Getting Started
1. Install **Unity 2020.3.14f1**. The project was created with this LTS version and should be opened with the same editor version for best compatibility.
2. Clone or download this repository.
3. Open the project folder in the Unity Hub and launch it with `2020.3.14f1`.

### Dependencies
The project relies on Unity packages listed in `Packages/manifest.json`. Notable dependencies include:
- `com.unity.inputsystem` for handling player input.
- `com.unity.textmeshpro` for UI text.
- `com.unity.nuget.newtonsoft-json` (Newtonsoft JSON) for save/load serialization.
Unity will automatically install these packages when the project is opened.

## Running the Game
After opening the project in the Unity editor, load one of the available scenes from the **Assets/Scenes** folder:
- **BattleScene** – the main tactical combat scene.
- **ShipBuildScreen** – scene used for designing ships.
- **CharaterScene** – an additional scene for character-related features.
Press **Play** in the Unity editor to run the selected scene.

## Building
To create a standalone build:
1. Open `File > Build Settings…` in Unity.
2. Add the scenes you want included in the build (e.g., `BattleScene`, `ShipBuildScreen`).
<<<<<<< HEAD
3. Choose your target platform and click **Build**.
=======
3. Choose your target platform and click **Build**.
>>>>>>> 7bdda14b
<|MERGE_RESOLUTION|>--- conflicted
+++ resolved
@@ -30,8 +30,4 @@
 To create a standalone build:
 1. Open `File > Build Settings…` in Unity.
 2. Add the scenes you want included in the build (e.g., `BattleScene`, `ShipBuildScreen`).
-<<<<<<< HEAD
-3. Choose your target platform and click **Build**.
-=======
-3. Choose your target platform and click **Build**.
->>>>>>> 7bdda14b
+3. Choose your target platform and click **Build**.